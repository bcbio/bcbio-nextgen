--- conflicted
+++ resolved
@@ -63,16 +63,7 @@
 def safe_makedir(dname):
     """Make a directory if it doesn't exist, handling concurrent race conditions.
     """
-<<<<<<< HEAD
-    if os.getenv("TMPDIR"):
-        tmp_dir_base = os.getenv("TMPDIR")
-    else:
-        tmp_dir_base = os.path.join(os.getcwd(), "tmp")
-
-    if not os.path.exists(tmp_dir_base):
-=======
     if not os.path.exists(dname):
->>>>>>> c4779853
         # we could get an error here if multiple processes are creating
         # the directory at the same time. Grr, concurrency.
         try:
@@ -84,10 +75,15 @@
 def curdir_tmpdir():
     """Context manager to create and remove a temporary directory.
     """
-    tmp_dir_base = os.path.join(os.getcwd(), "tmp")
-    safe_makedir(tmp_dir_base)
-    tmp_dir = tempfile.mkdtemp(dir=tmp_dir_base)
-    safe_makedir(tmp_dir)
+    if os.getenv("TMPDIR"):
+        tmp_dir_base = os.getenv("TMPDIR")
+    else:
+        tmp_dir_base = os.path.join(os.getcwd(), "tmp")
+    if not os.path.exists(tmp_dir_base):
+        tmp_dir_base = os.path.join(os.getcwd(), "tmp")
+        safe_makedir(tmp_dir_base)
+        tmp_dir = tempfile.mkdtemp(dir=tmp_dir_base)
+        safe_makedir(tmp_dir)
     try :
         yield tmp_dir
     finally :
