"""Next gen sequence alignments with Bowtie2.

http://bowtie-bio.sourceforge.net/bowtie2/index.shtml
"""
import os

from bcbio.pipeline import config_utils
from bcbio.distributed.transaction import file_transaction
from bcbio.provenance import do
from bcbio import bam, utils
from bcbio.pipeline import datadict as dd
from bcbio.rnaseq import gtf
from bcbio.ngsalign import alignprep, postalign

def _bowtie2_args_from_config(config, curcl):
    """Configurable high level options for bowtie2.
    """
    qual_format = config["algorithm"].get("quality_format", "")
    if qual_format.lower() == "illumina":
        qual_flags = ["--phred64-quals"]
    else:
        qual_flags = []
    num_cores = config["algorithm"].get("num_cores", 1)
    core_flags = ["-p", str(num_cores)] if num_cores > 1 else []
    user_opts = config_utils.get_resources("bowtie2", config).get("options", [])
    for flag_opt in (o for o in user_opts if str(o).startswith("-")):
        if flag_opt in curcl:
            raise ValueError("Duplicate option %s in resources and bcbio commandline: %s %s" %
                             flag_opt, user_opts, curcl)
    return core_flags + qual_flags + user_opts

def align(fastq_file, pair_file, ref_file, names, align_dir, data,
          extra_args=None):
    """Alignment with bowtie2.
    """
    config = data["config"]
    analysis_config = ANALYSIS.get(data["analysis"].lower())
    assert analysis_config, "Analysis %s is not supported by bowtie2" % (data["analysis"])
    out_file = os.path.join(align_dir, "{0}-sort.bam".format(dd.get_sample_name(data)))
    if data.get("align_split"):
        final_file = out_file
        out_file, data = alignprep.setup_combine(final_file, data)
        fastq_file, pair_file = alignprep.split_namedpipe_cls(fastq_file, pair_file, data)
    else:
        final_file = None
    if not utils.file_exists(out_file) and (final_file is None or not utils.file_exists(final_file)):
        with postalign.tobam_cl(data, out_file, pair_file is not None) as (tobam_cl, tx_out_file):
            cl = [config_utils.get_program("bowtie2", config)]
            cl += extra_args if extra_args is not None else []
            cl += ["-q",
                   "-x", ref_file]
            cl += analysis_config.get("params", [])
            if pair_file:
                cl += ["-1", fastq_file, "-2", pair_file]
            else:
                cl += ["-U", fastq_file]
            if names and "rg" in names:
                cl += ["--rg-id", names["rg"]]
                for key, tag in [("sample", "SM"), ("pl", "PL"), ("pu", "PU"), ("lb", "LB")]:
                    if names.get(key):
                        cl += ["--rg", "%s:%s" % (tag, names[key])]
            cl += _bowtie2_args_from_config(config, cl)
            cl = [str(i) for i in cl]
            cmd = "unset JAVA_HOME && " + " ".join(cl) + " | " + tobam_cl
            do.run(cmd, "Aligning %s and %s with Bowtie2." % (fastq_file, pair_file))
    return out_file

# Optional galaxy location file. Falls back on remap_index_fn if not found
galaxy_location_file = "bowtie2_indices.loc"

def remap_index_fn(ref_file):
    """Map sequence references to equivalent bowtie2 indexes.
    """
    return os.path.splitext(ref_file)[0].replace("/seq/", "/bowtie2/")

def filter_multimappers(align_file, data):
    """
    It does not seem like bowtie2 has a corollary to the -m 1 flag in bowtie,
    there are some options that are close but don't do the same thing. Bowtie2
    sets the XS flag for reads mapping in more than one place, so we can just
    filter on that. This will not work for other aligners.
    
    CPI: We removed the `[XS] == null` multi-mapping check, for ChIP-seq. 
    """
    config = dd.get_config(data)
    type_flag = "" if bam.is_bam(align_file) else "S"
    base, ext = os.path.splitext(align_file)
    out_file = base + ".unique" + ext
    bed_file = dd.get_variant_regions(data) or dd.get_sample_callable(data)
    bed_cmd = '-L {0}'.format(bed_file) if bed_file else " "
    if utils.file_exists(out_file):
        return out_file
<<<<<<< HEAD
    base_filter = '-F "not unmapped {paired_filter} and not duplicate" '
=======
    base_filter = '-F "[XS] == null and not unmapped {paired_filter}" '
>>>>>>> c4178f7d
    if bam.is_paired(align_file):
        paired_filter = "and paired and proper_pair"
    else:
        paired_filter = ""
    filter_string = base_filter.format(paired_filter=paired_filter)
    sambamba = config_utils.get_program("sambamba", config)
    num_cores = dd.get_num_cores(data)
    with file_transaction(out_file) as tx_out_file:
        cmd = ('{sambamba} view -h{type_flag} '
               '--nthreads {num_cores} '
               '-f bam {bed_cmd} '
               '{filter_string} '
               '{align_file} '
               '> {tx_out_file}')
        message = "Removing multimapped reads from %s." % align_file
        do.run(cmd.format(**locals()), message)
    bam.index(out_file, config)
    return out_file

ANALYSIS = {"chip-seq": {"params": ["-X", 2000]},
            "variant2": {"params": ["-X", 2000]},
            "standard": {"params": ["-X", 2000]},
            "rna-seq": {"params": ["--sensitive", "-X", 2000]},
            "smallrna-seq": {"params": ["-N", 1, "-k", 1000, "--sensitive", "-X", 200]}}

def index_transcriptome(gtf_file, ref_file, data):
    """
    use a GTF file and a reference FASTA file to index the transcriptome
    """
    gtf_fasta = gtf.gtf_to_fasta(gtf_file, ref_file)
    bowtie2_index = os.path.splitext(gtf_fasta)[0]
    bowtie2_build = config_utils.get_program("bowtie2", data["config"]) + "-build"
    cmd = "{bowtie2_build} --offrate 1 {gtf_fasta} {bowtie2_index}".format(**locals())
    message = "Creating transcriptome index of %s with bowtie2." % (gtf_fasta)
    do.run(cmd, message)
    return bowtie2_index


def align_transcriptome(fastq_file, pair_file, ref_file, data):
    """
    bowtie2 with settings for aligning to the transcriptome for eXpress/RSEM/etc
    """
    work_bam = dd.get_work_bam(data)
    base, ext = os.path.splitext(work_bam)
    out_file = base + ".transcriptome" + ext
    if utils.file_exists(out_file):
        data = dd.set_transcriptome_bam(data, out_file)
        return data
    bowtie2 = config_utils.get_program("bowtie2", data["config"])
    gtf_file = dd.get_gtf_file(data)
    gtf_index = index_transcriptome(gtf_file, ref_file, data)
    num_cores = data["config"]["algorithm"].get("num_cores", 1)
    fastq_cmd = "-1 %s" % fastq_file if pair_file else "-U %s" % fastq_file
    pair_cmd = "-2 %s " % pair_file if pair_file else ""
    cmd = ("{bowtie2} -p {num_cores} -a -X 600 --rdg 6,5 --rfg 6,5 --score-min L,-.6,-.4 --no-discordant --no-mixed -x {gtf_index} {fastq_cmd} {pair_cmd} ")
    with file_transaction(data, out_file) as tx_out_file:
        message = "Aligning %s and %s to the transcriptome." % (fastq_file, pair_file)
        cmd += "| " + postalign.sam_to_sortbam_cl(data, tx_out_file, name_sort=True)
        do.run(cmd.format(**locals()), message)
    data = dd.set_transcriptome_bam(data, out_file)
    return data<|MERGE_RESOLUTION|>--- conflicted
+++ resolved
@@ -79,8 +79,6 @@
     there are some options that are close but don't do the same thing. Bowtie2
     sets the XS flag for reads mapping in more than one place, so we can just
     filter on that. This will not work for other aligners.
-    
-    CPI: We removed the `[XS] == null` multi-mapping check, for ChIP-seq. 
     """
     config = dd.get_config(data)
     type_flag = "" if bam.is_bam(align_file) else "S"
@@ -90,11 +88,11 @@
     bed_cmd = '-L {0}'.format(bed_file) if bed_file else " "
     if utils.file_exists(out_file):
         return out_file
-<<<<<<< HEAD
-    base_filter = '-F "not unmapped {paired_filter} and not duplicate" '
-=======
-    base_filter = '-F "[XS] == null and not unmapped {paired_filter}" '
->>>>>>> c4178f7d
+    """
+    CPI: We removed the `[XS] == null` multi-mapping step, for ChIP-seq.
+    > base_filter = '-F "[XS] == null and not unmapped {paired_filter}" '
+    """
+    base_filter = '-F "not unmapped {paired_filter}" '
     if bam.is_paired(align_file):
         paired_filter = "and paired and proper_pair"
     else:
