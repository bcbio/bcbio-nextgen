"""Quality control and summary metrics for next-gen alignments and analysis.
"""
import collections
import contextlib
import csv
import os
import shutil
import subprocess

import lxml.html
import yaml
from datetime import datetime
# allow graceful during upgrades
try:
    import matplotlib
    matplotlib.use('Agg', force=True)
    import matplotlib.pyplot as plt
except ImportError:
    plt = None
import pysam
import toolz as tz

from bcbio import bam, utils
from bcbio.distributed.transaction import file_transaction
from bcbio.log import logger
from bcbio.pipeline import config_utils, run_info
from bcbio.install import _get_data_dir
from bcbio.provenance import do
import bcbio.rnaseq.qc
from bcbio.rnaseq.coverage import plot_gene_coverage
import bcbio.pipeline.datadict as dd

# ## High level functions to generate summary


def generate_parallel(samples, run_parallel):
    """Provide parallel preparation of summary information for alignment and variant calling.
    """
    sum_samples = run_parallel("pipeline_summary", samples)
    qsign_info = run_parallel("qsignature_summary", [sum_samples])
    summary_file = write_project_summary(sum_samples, qsign_info)
    samples = []
    for data in sum_samples:
        if "summary" not in data[0]:
            data[0]["summary"] = {}
        data[0]["summary"]["project"] = summary_file
        samples.append(data)
    samples = _add_researcher_summary(samples, summary_file)
    return samples


def pipeline_summary(data):
    """Provide summary information on processing sample.
    """
    work_bam = data.get("work_bam")
    if data["sam_ref"] is not None and work_bam and work_bam.endswith(".bam"):
        logger.info("Generating summary files: %s" % str(data["name"]))
        data["summary"] = _run_qc_tools(work_bam, data)
    return [[data]]


def prep_pdf(qc_dir, config):
    """Create PDF from HTML summary outputs in QC directory.

    Requires wkhtmltopdf installed: http://www.msweet.org/projects.php?Z1
    Thanks to: https://www.biostars.org/p/16991/

    Works around issues with CSS conversion on CentOS by adjusting CSS.
    """
    html_file = os.path.join(qc_dir, "fastqc", "fastqc_report.html")
    html_fixed = "%s-fixed%s" % os.path.splitext(html_file)
    try:
        topdf = config_utils.get_program("wkhtmltopdf", config)
    except config_utils.CmdNotFound:
        topdf = None
    if topdf and utils.file_exists(html_file):
        out_file = "%s.pdf" % os.path.splitext(html_file)[0]
        if not utils.file_exists(out_file):
            cmd = ("sed 's/div.summary/div.summary-no/' %s | sed 's/div.main/div.main-no/' > %s"
                   % (html_file, html_fixed))
            do.run(cmd, "Fix fastqc CSS to be compatible with wkhtmltopdf")
            cmd = [topdf, html_fixed, out_file]
            do.run(cmd, "Convert QC HTML to PDF")
        return out_file


def _run_qc_tools(bam_file, data):
    """Run a set of third party quality control tools, returning QC directory and metrics.

        :param bam_file: alignments in bam format
        :param data: dict with all configuration information

        :returns: dict with output of different tools
    """
    metrics = {}
    to_run = [("fastqc", _run_fastqc)]
    if data["analysis"].lower().startswith("rna-seq"):
        to_run.append(("rnaseqc", bcbio.rnaseq.qc.sample_summary))
#        to_run.append(("coverage", _run_gene_coverage))
        to_run.append(("complexity", _run_complexity))
    elif data["analysis"].lower().startswith("chip-seq"):
        to_run.append(["bamtools", _run_bamtools_stats])
    else:
        to_run += [("bamtools", _run_bamtools_stats), ("gemini", _run_gemini_stats)]
    if data["analysis"].lower().startswith("standard"):
        to_run.append(["qsignature", _run_qsignature_generator])
    qc_dir = utils.safe_makedir(os.path.join(data["dirs"]["work"], "qc", data["description"]))
    metrics = {}
    for program_name, qc_fn in to_run:
        cur_qc_dir = os.path.join(qc_dir, program_name)
        cur_metrics = qc_fn(bam_file, data, cur_qc_dir)
        metrics.update(cur_metrics)
    ratio = bam.get_aligned_reads(bam_file, data)
    if ratio < 0.60 and data['config']["algorithm"].get("kraken", False) and data["analysis"].lower().startswith("rna-seq"):
        cur_metrics = _run_kraken(data, ratio)
        metrics.update(cur_metrics)
    metrics["Name"] = data["name"][-1]
    metrics["Quality format"] = utils.get_in(data,
                                             ("config", "algorithm",
                                              "quality_format"),
                                             "standard").lower()
    return {"qc": qc_dir, "metrics": metrics}

# ## Generate project level QC summary for quickly assessing large projects


def write_project_summary(samples, qsign_info=None):
    """Write project summary information on the provided samples.
    write out dirs, genome resources,

    """
    work_dir = samples[0][0]["dirs"]["work"]
    out_file = os.path.join(work_dir, "project-summary.yaml")
    upload_dir = (os.path.join(work_dir, samples[0][0]["upload"]["dir"])
                  if "dir" in samples[0][0]["upload"] else "")
    test_run = samples[0][0].get("test_run", False)
    date = str(datetime.now())
    prev_samples = _other_pipeline_samples(out_file, samples)
    with open(out_file, "w") as out_handle:
        yaml.safe_dump({"date": date}, out_handle,
                       default_flow_style=False, allow_unicode=False)
        if test_run:
            yaml.safe_dump({"test_run": True}, out_handle, default_flow_style=False,
                           allow_unicode=False)
        if qsign_info:
            yaml.safe_dump({"qsignature": qsign_info}, out_handle, default_flow_style=False,
                           allow_unicode=False)
        yaml.safe_dump({"upload": upload_dir}, out_handle,
                       default_flow_style=False, allow_unicode=False)
        yaml.safe_dump({"bcbio_system": samples[0][0]["config"].get("bcbio_system", "")}, out_handle,
                       default_flow_style=False, allow_unicode=False)
        yaml.safe_dump({"samples": prev_samples + [_save_fields(sample[0]) for sample in samples]}, out_handle,
                       default_flow_style=False, allow_unicode=False)
    return out_file


def _other_pipeline_samples(summary_file, cur_samples):
    """Retrieve samples produced previously by another pipeline in the summary output.
    """
    cur_descriptions = set([s[0]["description"] for s in cur_samples])
    out = []
    if os.path.exists(summary_file):
        with open(summary_file) as in_handle:
            for s in yaml.load(in_handle).get("samples", []):
                if s["description"] not in cur_descriptions:
                    out.append(s)
    return out


def _save_fields(sample):
    to_save = ["dirs", "genome_resources", "genome_build", "sam_ref", "metadata",
               "description"]
    saved = {k: sample[k] for k in to_save if k in sample}
    if "summary" in sample:
        saved["summary"] = {"metrics": sample["summary"]["metrics"]}
        # check if disambiguation was run
        if "disambiguate" in sample:
            if utils.file_exists(sample["disambiguate"]["summary"]):
                disambigStats = _parse_disambiguate(sample["disambiguate"]["summary"])
                saved["summary"]["metrics"]["Disambiguated %s reads" % str(sample["genome_build"])] = disambigStats[0]
                disambigGenome = (sample["config"]["algorithm"]["disambiguate"][0]
                                  if isinstance(sample["config"]["algorithm"]["disambiguate"], (list, tuple))
                                  else sample["config"]["algorithm"]["disambiguate"])
                saved["summary"]["metrics"]["Disambiguated %s reads" % disambigGenome] = disambigStats[1]
                saved["summary"]["metrics"]["Disambiguated ambiguous reads"] = disambigStats[2]
    return saved


def _parse_disambiguate(disambiguatestatsfilename):
    """Parse disambiguation stats from given file.
    """
    disambig_stats = [-1, -1, -1]
    with open(disambiguatestatsfilename, "r") as in_handle:
        header = in_handle.readline().strip().split("\t")
        if header == ['sample', 'unique species A pairs', 'unique species B pairs', 'ambiguous pairs']:
            disambig_stats_tmp = in_handle.readline().strip().split("\t")[1:]
            if len(disambig_stats_tmp) == 3:
                disambig_stats = [int(x) for x in disambig_stats_tmp]
    return disambig_stats

# ## Generate researcher specific summaries

def _add_researcher_summary(samples, summary_yaml):
    """Generate summary files per researcher if organized via a LIMS.
    """
    by_researcher = collections.defaultdict(list)
    for data in (x[0] for x in samples):
        researcher = utils.get_in(data, ("upload", "researcher"))
        if researcher:
            by_researcher[researcher].append(data["description"])
    out_by_researcher = {}
    for researcher, descrs in by_researcher.items():
        out_by_researcher[researcher] = _summary_csv_by_researcher(summary_yaml, researcher,
                                                                   set(descrs), samples[0][0])
    out = []
    for data in (x[0] for x in samples):
        researcher = utils.get_in(data, ("upload", "researcher"))
        if researcher:
            data["summary"]["researcher"] = out_by_researcher[researcher]
        out.append([data])
    return out


def _summary_csv_by_researcher(summary_yaml, researcher, descrs, data):
    """Generate a CSV file with summary information for a researcher on this project.
    """
    out_file = os.path.join(utils.safe_makedir(os.path.join(data["dirs"]["work"], "researcher")),
                            "%s-summary.tsv" % run_info.clean_name(researcher))
    metrics = ["Total reads", "Mapped reads", "Mapped reads pct", "Duplicates", "Duplicates pct"]
    with open(summary_yaml) as in_handle:
        with open(out_file, "w") as out_handle:
            writer = csv.writer(out_handle, dialect="excel-tab")
            writer.writerow(["Name"] + metrics)
            for sample in yaml.safe_load(in_handle)["samples"]:
                if sample["description"] in descrs:
                    row = [sample["description"]] + [utils.get_in(sample, ("summary", "metrics", x), "")
                                                     for x in metrics]
                    writer.writerow(row)
    return out_file

# ## Run and parse read information from FastQC

class FastQCParser:
    def __init__(self, base_dir):
        self._dir = base_dir

    def get_fastqc_summary(self):
        ignore = set(["Total Sequences", "Filtered Sequences",
                      "Filename", "File type", "Encoding"])
        stats = {}
        for stat_line in self._fastqc_data_section("Basic Statistics")[1:]:
            k, v = stat_line.split("\t")[:2]
            if k not in ignore:
                stats[k] = v
        return stats

    def _fastqc_data_section(self, section_name):
        out = []
        in_section = False
        data_file = os.path.join(self._dir, "fastqc_data.txt")
        if os.path.exists(data_file):
            with open(data_file) as in_handle:
                for line in in_handle:
                    if line.startswith(">>%s" % section_name):
                        in_section = True
                    elif in_section:
                        if line.startswith(">>END"):
                            break
                        out.append(line.rstrip("\r\n"))
        return out

def _run_gene_coverage(bam_file, data, out_dir):
    out_file = os.path.join(out_dir, "gene_coverage.pdf")
    ref_file = utils.get_in(data, ("genome_resources", "rnaseq", "transcripts"))
    count_file = data["count_file"]
    if utils.file_exists(out_file):
        return out_file
    with file_transaction(out_file) as tx_out_file:
        plot_gene_coverage(bam_file, ref_file, count_file, tx_out_file)
    return {"gene_coverage": out_file}


def _run_kraken(data, ratio):
    """Run kraken, generating report in specified directory and parsing metrics.
       Using only first paired reads.
    """
    logger.info("Number of aligned reads < than 0.60 in %s: %s" % (str(data["name"]), ratio))
    logger.info("Running kraken to determine contaminant: %s" % str(data["name"]))
    qc_dir = utils.safe_makedir(os.path.join(data["dirs"]["work"], "qc", data["description"]))
    kraken_out = os.path.join(qc_dir, "kraken")
    stats = out = out_stats = None
    db = data['config']["algorithm"]["kraken"]
    if db == "minikraken":
        db = os.path.join(_get_data_dir(), "genome", "kraken", "minikraken")
    else:
        if not os.path.exists(db):
            logger.info("kraken: no database found %s, skipping" % db)
            return {"kraken_report" : "null"}
    if not os.path.exists(os.path.join(kraken_out, "kraken_out")):
        work_dir = os.path.dirname(kraken_out)
        utils.safe_makedir(work_dir)
        num_cores = data["config"]["algorithm"].get("num_cores", 1)
        files = data["files"]
        with utils.curdir_tmpdir(data, work_dir) as tx_tmp_dir:
            with utils.chdir(tx_tmp_dir):
                out = os.path.join(tx_tmp_dir, "kraken_out")
                out_stats = os.path.join(tx_tmp_dir, "kraken_stats")
                cl = (" ").join([config_utils.get_program("kraken", data["config"]),
                      "--db", db ,"--quick",
                      "--preload", "--min-hits", "2", "--threads", str(num_cores),
                      "--out", out, files[0], " 2>", out_stats])
                do.run(cl, "kraken: %s" % data["name"][-1])
                if os.path.exists(kraken_out):
                    shutil.rmtree(kraken_out)
                shutil.move(tx_tmp_dir, kraken_out)
    metrics = _parse_kraken_output(kraken_out, db, data)
    return metrics


def _parse_kraken_output(out_dir, db, data):
    """Parse kraken stat info comming from stderr,
       generating report with kraken-report
    """
    in_file = os.path.join(out_dir, "kraken_out")
    stat_file = os.path.join(out_dir, "kraken_stats")
    out_file = os.path.join(out_dir, "kraken_summary")
    classify = unclassify = None
    with open(stat_file, 'r') as handle:
        for line in handle:
            if line.find(" classified") > -1:
                classify = line[line.find("(")+1:line.find(")")]
            if line.find(" unclassified") > -1:
                unclassify = line[line.find("(")+1:line.find(")")]
    if os.path.getsize(in_file)>0:
        with file_transaction(out_file) as tx_out_file:
            cl = (" ").join([config_utils.get_program("kraken-report", data["config"]),
                          "--db", db, in_file, ">", tx_out_file])
            do.run(cl, "kraken report: %s" % data["name"][-1])
    return {"kraken_report" : out_file, "kraken_clas": classify, "kraken_unclas": unclassify}


def _run_fastqc(bam_file, data, fastqc_out):
    """Run fastqc, generating report in specified directory and parsing metrics.

    Downsamples to 10 million reads to avoid excessive processing times with large
    files, unless we're running a Standard/QC pipeline.

    Handles fastqc 0.11+, which use a single HTML file and older versions that use
    a directory of files + images. The goal is to eventually move to only 0.11+
    """
    sentry_file = os.path.join(fastqc_out, "fastqc_report.html")
    if not os.path.exists(sentry_file):
        work_dir = os.path.dirname(fastqc_out)
        utils.safe_makedir(work_dir)
        ds_bam = (bam.downsample(bam_file, data, 1e7)
                  if data.get("analysis", "").lower() not in ["standard"]
                  else None)
        bam_file = ds_bam if ds_bam else bam_file
        fastqc_name = os.path.splitext(os.path.basename(bam_file))[0]
        num_cores = data["config"]["algorithm"].get("num_cores", 1)
        with utils.curdir_tmpdir(data, work_dir) as tx_tmp_dir:
            with utils.chdir(tx_tmp_dir):
                cl = [config_utils.get_program("fastqc", data["config"]),
                      "-t", str(num_cores), "--extract", "-o", tx_tmp_dir, "-f", "bam", bam_file]
                do.run(cl, "FastQC: %s" % data["name"][-1])
                tx_fastqc_out = os.path.join(tx_tmp_dir, "%s_fastqc" % fastqc_name)
                tx_combo_file = os.path.join(tx_tmp_dir, "%s_fastqc.html" % fastqc_name)
                if os.path.exists("%s.zip" % tx_fastqc_out):
                    os.remove("%s.zip" % tx_fastqc_out)
                if not os.path.exists(sentry_file) and os.path.exists(tx_combo_file):
                    utils.safe_makedir(fastqc_out)
                    shutil.copy(os.path.join(tx_fastqc_out, "fastqc_data.txt"), fastqc_out)
                    shutil.move(tx_combo_file, sentry_file)
                elif not os.path.exists(sentry_file):
                    if os.path.exists(fastqc_out):
                        shutil.rmtree(fastqc_out)
                    shutil.move(tx_fastqc_out, fastqc_out)
        if ds_bam and os.path.exists(ds_bam):
            os.remove(ds_bam)
    parser = FastQCParser(fastqc_out)
    stats = parser.get_fastqc_summary()
    return stats


def _run_complexity(bam_file, data, out_dir):
    try:
        import pandas as pd
        import statsmodels.formula.api as sm
    except ImportError:
        return {"Unique Starts Per Read": "NA"}

    SAMPLE_SIZE = 1000000
    base, _ = os.path.splitext(os.path.basename(bam_file))
    utils.safe_makedir(out_dir)
    out_file = os.path.join(out_dir, base + ".pdf")
    df = bcbio.rnaseq.qc.starts_by_depth(bam_file, data["config"], SAMPLE_SIZE)
    if not utils.file_exists(out_file):
        with file_transaction(out_file) as tmp_out_file:
            df.plot(x='reads', y='starts', title=bam_file + " complexity")
            fig = plt.gcf()
            fig.savefig(tmp_out_file)

    print "file saved as", out_file
    print "out_dir is", out_dir
    return bcbio.rnaseq.qc.estimate_library_complexity(df)


# ## Qualimap

def _parse_num_pct(k, v):
    num, pct = v.split(" / ")
    return {k: num.replace(",", "").strip(), "%s pct" % k: pct.strip()}

def _parse_qualimap_globals(table):
    """Retrieve metrics of interest from globals table.
    """
    out = {}
    want = {"Mapped reads": _parse_num_pct,
            "Duplication rate": lambda k, v: {k: v}}
    for row in table.xpath("table/tr"):
        col, val = [x.text for x in row.xpath("td")]
        if col in want:
            out.update(want[col](col, val))
    return out

def _parse_qualimap_globals_inregion(table):
    """Retrieve metrics from the global targeted region table.
    """
    out = {}
    for row in table.xpath("table/tr"):
        col, val = [x.text for x in row.xpath("td")]
        if col == "Mapped reads":
            out.update(_parse_num_pct("%s (in regions)" % col, val))
    return out

def _parse_qualimap_coverage(table):
    """Parse summary qualimap coverage metrics.
    """
    out = {}
    for row in table.xpath("table/tr"):
        col, val = [x.text for x in row.xpath("td")]
        if col == "Mean":
            out["Coverage (Mean)"] = val
    return out

def _parse_qualimap_insertsize(table):
    """Parse insert size metrics.
    """
    out = {}
    for row in table.xpath("table/tr"):
        col, val = [x.text for x in row.xpath("td")]
        if col == "Median":
            out["Insert size (Median)"] = val
    return out

def _parse_qualimap_metrics(report_file):
    """Extract useful metrics from the qualimap HTML report file.
    """
    out = {}
    parsers = {"Globals": _parse_qualimap_globals,
               "Globals (inside of regions)": _parse_qualimap_globals_inregion,
               "Coverage": _parse_qualimap_coverage,
               "Coverage (inside of regions)": _parse_qualimap_coverage,
               "Insert size": _parse_qualimap_insertsize,
               "Insert size (inside of regions)": _parse_qualimap_insertsize}
    root = lxml.html.parse(report_file).getroot()
    for table in root.xpath("//div[@class='table-summary']"):
        header = table.xpath("h3")[0].text
        if header in parsers:
            out.update(parsers[header](table))
    return out

def _bed_to_bed6(orig_file, out_dir):
    """Convert bed to required bed6 inputs.
    """
    import pybedtools
    bed6_file = os.path.join(out_dir, "%s-bed6%s" % os.path.splitext(os.path.basename(orig_file)))
    if not utils.file_exists(bed6_file):
        with open(bed6_file, "w") as out_handle:
            for i, region in enumerate(list(x) for x in pybedtools.BedTool(orig_file)):
                fillers = [str(i), "1.0", "+"]
                full = region + fillers[:6 - len(region)]
                out_handle.write("\t".join(full) + "\n")
    return bed6_file

def _run_qualimap(bam_file, data, out_dir):
    """Run qualimap to assess alignment quality metrics.
    """
    report_file = os.path.join(out_dir, "qualimapReport.html")
    if not os.path.exists(report_file):
        utils.safe_makedir(out_dir)
        num_cores = data["config"]["algorithm"].get("num_cores", 1)
        qualimap = config_utils.get_program("qualimap", data["config"])
        resources = config_utils.get_resources("qualimap", data["config"])
        max_mem = config_utils.adjust_memory(resources.get("memory", "1G"),
                                             num_cores)
        cmd = ("unset DISPLAY && {qualimap} bamqc -bam {bam_file} -outdir {out_dir} "
               "-nt {num_cores} --java-mem-size={max_mem}")
        species = data["genome_resources"]["aliases"].get("ensembl", "").upper()
        if species in ["HUMAN", "MOUSE"]:
            cmd += " -gd {species}"
        regions = data["config"]["algorithm"].get("variant_regions")
        if regions:
            bed6_regions = _bed_to_bed6(regions, out_dir)
            cmd += " -gff {bed6_regions}"
        do.run(cmd.format(**locals()), "Qualimap: %s" % data["name"][-1])
    return _parse_qualimap_metrics(report_file)

# ## Lightweight QC approaches

def _parse_bamtools_stats(stats_file):
    out = {}
    want = set(["Total reads", "Mapped reads", "Duplicates", "Median insert size"])
    with open(stats_file) as in_handle:
        for line in in_handle:
            parts = line.split(":")
            if len(parts) == 2:
                metric, stat_str = parts
                metric = metric.split("(")[0].strip()
                if metric in want:
                    stat_parts = stat_str.split()
                    if len(stat_parts) == 2:
                        stat, pct = stat_parts
                        pct = pct.replace("(", "").replace(")", "")
                    else:
                        stat = stat_parts[0]
                        pct = None
                    out[metric] = stat
                    if pct:
                        out["%s pct" % metric] = pct
    return out

def _run_bamtools_stats(bam_file, data, out_dir):
    """Run bamtools stats with reports on mapped reads, duplicates and insert sizes.
    """
    stats_file = os.path.join(out_dir, "bamtools_stats.txt")
    if not utils.file_exists(stats_file):
        utils.safe_makedir(out_dir)
        bamtools = config_utils.get_program("bamtools", data["config"])
        with file_transaction(stats_file) as tx_out_file:
            cmd = "{bamtools} stats -in {bam_file}"
            if bam.is_paired(bam_file):
                cmd += " -insert"
            cmd += " > {tx_out_file}"
            do.run(cmd.format(**locals()), "bamtools stats", data)
    return _parse_bamtools_stats(stats_file)

## Variant statistics from gemini

def _run_gemini_stats(bam_file, data, out_dir):
    """Retrieve high level variant statistics from Gemini.
    """
    out = {}
    gemini_db = (data.get("variants", [{}])[0].get("population", {}).get("db")
                 if data.get("variants") else None)
    if gemini_db:
        gemini_stat_file = "%s-stats.yaml" % os.path.splitext(gemini_db)[0]
        if not utils.file_uptodate(gemini_stat_file, gemini_db):
            gemini = config_utils.get_program("gemini", data["config"])
            tstv = subprocess.check_output([gemini, "stats", "--tstv", gemini_db])
            gt_counts = subprocess.check_output([gemini, "stats", "--gts-by-sample", gemini_db])
            dbsnp_count = subprocess.check_output([gemini, "query", gemini_db, "-q",
                                                   "SELECT count(*) FROM variants WHERE in_dbsnp==1"])
            out["Transition/Transversion"] = tstv.split("\n")[1].split()[-1]
            for line in gt_counts.split("\n"):
                parts = line.rstrip().split()
                if len(parts) > 0 and parts[0] == data["name"][-1]:
                    _, hom_ref, het, hom_var, _, total = parts
                    out["Variations (total)"] = int(total)
                    out["Variations (heterozygous)"] = int(het)
                    out["Variations (homozygous)"] = int(hom_var)
                    break
            out["Variations (in dbSNP)"] = int(dbsnp_count.strip())
            if out.get("Variations (total)") > 0:
                out["Variations (in dbSNP) pct"] = "%.1f%%" % (out["Variations (in dbSNP)"] /
                                                               float(out["Variations (total)"]) * 100.0)
            with open(gemini_stat_file, "w") as out_handle:
                yaml.safe_dump(out, out_handle, default_flow_style=False, allow_unicode=False)
        else:
            with open(gemini_stat_file) as in_handle:
                out = yaml.safe_load(in_handle)
    return out


## qsignature

def _run_qsignature_generator(bam_file, data, out_dir):
    """ Run SignatureGenerator to create normalize vcf that later will be input of qsignature_summary

    :param bam_file: (str) path of the bam_file
    :param data: (list) list containing the all the dictionary
                     for this sample
    :param out_dir: (str) path of the output

    :returns: (dict) dict with the normalize vcf file
    """
    position = dd.get_qsig_file(data)
    if position:
        jvm_opts = "-Xms750m -Xmx8g"
        limit_reads = 20000000
        if data['config']['algorithm'].get('qsignature', False) == "full":
            slice_bam = bam_file
            jvm_opts = "-Xms750m -Xmx32g"
            limit_reads = 100000000
        else:
            slice_bam = _slice_chr22(bam_file, data)
        resources = config_utils.get_resources("qsignature", data["config"])
        qsig = config_utils.get_program("qsignature", data["config"])
        if not qsig:
            return {}
        cores = resources.get("cores", 1)
        utils.safe_makedir(out_dir)
        out_name = os.path.basename(slice_bam).replace("bam", "qsig.vcf")
        out_file = os.path.join(out_dir, out_name)
        log_file = os.path.join(out_dir, "qsig.log")
        base_cmd = ("{qsig} {jvm_opts} "
                    "org.qcmg.sig.SignatureGenerator "
                    "--noOfThreads {cores} "
                    "-log {log_file} -i {position} "
                    "-i {down_file} ")
        if not os.path.exists(out_file):
<<<<<<< HEAD
            down_file = bam.downsample(slice_bam, data, 20000000)
=======
            down_file = bam.downsample(slice_bam, data, limit_reads)
>>>>>>> c8bea2e5
            if not down_file:
                down_file = slice_bam
            file_qsign_out = "{0}.qsig.vcf".format(down_file)
            do.run(base_cmd.format(**locals()), "qsignature vcf generation: %s" % data["name"][-1])
            if os.path.exists(file_qsign_out):
                with file_transaction(out_file) as file_txt_out:
                    shutil.move(file_qsign_out, file_txt_out)
            else:
                raise IOError("File doesn't exist %s" % file_qsign_out)
        return {'qsig_vcf': out_file}
    else:
        logger.info("There is no qsignature for this species: %s"
                    % tz.get_in(['genome_build'], data))
        return {}


def qsignature_summary(*samples):
    """Run SignatureCompareRelatedSimple module from qsignature tool.

    Creates a matrix of pairwise comparison among samples. The
    function will not run if the output exists

    :param samples: list with only one element containing all samples information
    :returns: (dict) with the path of the output to be joined to summary
    """
    count = 0
    warnings, similar = [], []
    qsig = config_utils.get_program("qsignature", samples[0][0]["config"])
    if not qsig:
        return [[]]
    jvm_opts = "-Xms750m -Xmx8g"
    out_dir = utils.safe_makedir(os.path.join(samples[0][0]["dirs"]["work"], "qsignature"))
    work_dir = samples[0][0]["dirs"]["work"]
    log = os.path.join(work_dir, "qsig.log")
    out_file = os.path.join(work_dir, "qc", "qsignature.xml")
    out_ma_file = os.path.join(work_dir, "qc", "qsignature.ma")
    out_warn_file = os.path.join(work_dir, "qc", "qsignature.warnings")
    for data in samples:
        data = data[0]
        vcf = tz.get_in(["summary", "metrics", "qsig_vcf"], data)
        if vcf:
            count += 1
            vcf_name = os.path.basename(vcf)
            if not os.path.lexists(os.path.join(out_dir, vcf_name)):
                os.symlink(vcf, os.path.join(out_dir, vcf_name))
    if count > 0:
        if not os.path.exists(out_file):
            with file_transaction(out_file) as file_txt_out:
                base_cmd = ("{qsig} {jvm_opts} "
                            "org.qcmg.sig.SignatureCompareRelatedSimple "
                            "-log {log} -dir {out_dir} "
                            "-o {file_txt_out} ")
                do.run(base_cmd.format(**locals()), "qsignature score calculation")
        warnings, similar = _parse_qsignature_output(out_file, out_ma_file, out_warn_file)
        return [[{'qsig_matrix': out_ma_file,
                  'qsig_warnings': out_warn_file,
                  'total samples': count,
                  'similar samples': len(similar),
                  'warnings samples': list(warnings)}]]
    else:
        return [[]]


def _parse_qsignature_output(in_file, out_file, warning_file):
    """ Parse xml file produced by qsignature

    :param in_file: (str) with the path to the xml file
    :param out_file: (str) with the path to output file
    :param warning_file: (str) with the path to warning file

    :returns: (list) with samples that could be duplicated

    """
    name = {}
    warnings = set()
    similar = set()
    with open(in_file, 'r') as in_handle:
        with file_transaction(out_file) as out_tx_file:
            with file_transaction(warning_file) as warn_tx_file:
                with open(out_tx_file, 'w') as out_handle:
                    with open(warn_tx_file, 'w') as warn_handle:
                        ET = lxml.etree.parse(in_handle)
                        for i in list(ET.iter('file')):
                            name[i.attrib['id']] = os.path.basename(i.attrib['name']).replace(".bam.qsig.vcf", "")
                        for i in list(ET.iter('comparison')):
                            out_handle.write("%s\t%s\t%s\n" %
                            (name[i.attrib['file1']], name[i.attrib['file2']], i.attrib['score']))
                            if float(i.attrib['score']) < 0.1:
                                logger.info('qsignature WARNING: risk of duplicated samples:%s' %
                                    (' '.join([name[i.attrib['file1']], name[i.attrib['file2']]])))
                                warn_handle.write('qsignature WARNING: risk of duplicated samples:%s\n' %
                                    (' '.join([name[i.attrib['file1']], name[i.attrib['file2']]])))
                                warnings.add(name[i.attrib['file1']])
                                warnings.add(name[i.attrib['file2']])
                            elif float(i.attrib['score']) < 0.18:
                                logger.info('qsignature: read similar samples:%s' %
                                    (' '.join([name[i.attrib['file1']], name[i.attrib['file2']]])))
                                warn_handle.write('qsignature NOTE: similar samples:%s\n' %
                                    (' '.join([name[i.attrib['file1']], name[i.attrib['file2']]])))
                                similar.add(name[i.attrib['file1']])
                                similar.add(name[i.attrib['file2']])
<<<<<<< HEAD
        return warnings, similar
=======
    return warnings, similar
>>>>>>> c8bea2e5


def _slice_chr22(in_bam, data):
    """
    return only one BAM file with only chromosome 22
    """
    sambamba = config_utils.get_program("sambamba", data["config"])
    out_file = "%s-chr%s" % os.path.splitext(in_bam)
    if not utils.file_exists(out_file):
        bam.index(in_bam, data['config'])
        with contextlib.closing(pysam.Samfile(in_bam, "rb")) as bamfile:
            bam_contigs = [c["SN"] for c in bamfile.header["SQ"]]
        chromosome = "22"
        if "chr22" in bam_contigs:
            chromosome = "chr22"
        with file_transaction(out_file) as tx_out_file:
            cmd = ("{sambamba} slice -o {tx_out_file} {in_bam} {chromosome}").format(**locals())
            out = subprocess.check_output(cmd, shell=True)
    return out_file<|MERGE_RESOLUTION|>--- conflicted
+++ resolved
@@ -619,11 +619,7 @@
                     "-log {log_file} -i {position} "
                     "-i {down_file} ")
         if not os.path.exists(out_file):
-<<<<<<< HEAD
-            down_file = bam.downsample(slice_bam, data, 20000000)
-=======
             down_file = bam.downsample(slice_bam, data, limit_reads)
->>>>>>> c8bea2e5
             if not down_file:
                 down_file = slice_bam
             file_qsign_out = "{0}.qsig.vcf".format(down_file)
@@ -725,12 +721,7 @@
                                     (' '.join([name[i.attrib['file1']], name[i.attrib['file2']]])))
                                 similar.add(name[i.attrib['file1']])
                                 similar.add(name[i.attrib['file2']])
-<<<<<<< HEAD
-        return warnings, similar
-=======
     return warnings, similar
->>>>>>> c8bea2e5
-
 
 def _slice_chr22(in_bam, data):
     """
