"""Calculate potential effects of variations using external programs.

Supported:
  snpEff: http://sourceforge.net/projects/snpeff/
  VEP: http://www.ensembl.org/info/docs/tools/vep/index.html
"""
import os
import glob
import shutil
import subprocess
import string

import toolz as tz
import yaml

from bcbio import utils
from bcbio.distributed.transaction import file_transaction
from bcbio.pipeline import config_utils, tools
from bcbio.pipeline import datadict as dd
from bcbio.provenance import do, programs
from bcbio.variation import vcfutils

# ## High level

def add_to_vcf(in_file, data, effect_todo=None):
    if effect_todo is None:
        effect_todo = get_type(data)
    if effect_todo:
        stats = None
        if effect_todo == "snpeff":
            ann_vrn_file, stats_files = snpeff_effects(in_file, data)
            if stats_files:
                stats = {}
                for key, val in zip(["effects-stats", "effects-stats-csv"], stats_files):
                    if utils.file_exists(val):
                        stats[key] = val
        elif effect_todo == "vep":
            ann_vrn_file = run_vep(in_file, data)
        else:
            raise ValueError("Unexpected variant effects configuration: %s" % effect_todo)
        if ann_vrn_file:
            return ann_vrn_file, stats
    return None, None

def get_type(data):
    """Retrieve the type of effects calculation to do.
    """
    if data["analysis"].lower().startswith("var"):
        return tz.get_in(("config", "algorithm", "effects"), data, "snpeff")

# ## Ensembl VEP

def _special_dbkey_maps(dbkey, ref_file):
    """Avoid duplicate VEP information for databases with chromosome differences like hg19/GRCh37.
    """
    remaps = {"hg19": "GRCh37",
              "hg38-noalt": "hg38"}
    if dbkey in remaps:
        base_dir = os.path.normpath(os.path.join(os.path.dirname(ref_file), os.pardir))
        vep_dir = os.path.normpath(os.path.join(base_dir, "vep"))
        other_dir = os.path.relpath(os.path.normpath(os.path.join(base_dir, os.pardir, remaps[dbkey], "vep")),
                                    base_dir)
        if os.path.exists(os.path.join(base_dir, other_dir)):
            if not os.path.lexists(vep_dir):
                os.symlink(other_dir, vep_dir)
            return vep_dir
        else:
            return None
    else:
        return None


def prep_vep_cache(dbkey, ref_file, tooldir=None, config=None):
    """Ensure correct installation of VEP cache file.
    """
    if config is None: config = {}
    resource_file = os.path.join(os.path.dirname(ref_file), "%s-resources.yaml" % dbkey)
    if os.path.exists(resource_file):
        with open(resource_file) as in_handle:
            resources = yaml.load(in_handle)
        ensembl_name = tz.get_in(["aliases", "ensembl"], resources)
        symlink_dir = _special_dbkey_maps(dbkey, ref_file)
        if ensembl_name and ensembl_name.find("_vep_") == -1:
            raise ValueError("%s has ensembl an incorrect value."
                             "It should have _vep_ in the name."
                             "Remove line or fix the name to avoid error.")
        if symlink_dir and ensembl_name:
            species, vepv = ensembl_name.split("_vep_")
            return symlink_dir, species
        elif ensembl_name:
            species, vepv = ensembl_name.split("_vep_")
            vep_dir = utils.safe_makedir(os.path.normpath(os.path.join(
                os.path.dirname(os.path.dirname(ref_file)), "vep")))
            out_dir = os.path.join(vep_dir, species, vepv)
            if not os.path.exists(out_dir):
                tmp_dir = utils.safe_makedir(os.path.join(vep_dir, species, "txtmp"))
                eversion = vepv.split("_")[0]
                url = "ftp://ftp.ensembl.org/pub/release-%s/variation/VEP/%s.tar.gz" % (eversion, ensembl_name)
                with utils.chdir(tmp_dir):
                    subprocess.check_call(["wget", "--no-check-certificate", "-c", url])
                vep_path = "%s/bin/" % tooldir if tooldir else ""
                perl_exports = utils.get_perl_exports()
                cmd = ["%svep_install.pl" % vep_path, "-a", "c", "-s", ensembl_name,
                       "-c", vep_dir, "-u", tmp_dir]
                do.run("%s && %s" % (perl_exports, " ".join(cmd)), "Prepare VEP directory for %s" % ensembl_name)
                cmd = ["%svep_convert_cache.pl" % vep_path, "-species", species, "-version", vepv,
                       "-d", vep_dir]
                do.run("%s && %s" % (perl_exports, " ".join(cmd)), "Convert VEP cache to tabix %s" % ensembl_name)
                for tmp_fname in os.listdir(tmp_dir):
                    os.remove(os.path.join(tmp_dir, tmp_fname))
                os.rmdir(tmp_dir)
            tmp_dir = os.path.join(vep_dir, "tmp")
            if os.path.exists(tmp_dir):
                shutil.rmtree(tmp_dir)
            return vep_dir, species
    return None, None

def run_vep(in_file, data):
    """Annotate input VCF file with Ensembl variant effect predictor.
    """
    if not vcfutils.vcf_has_variants(in_file):
        return None
    out_file = utils.append_stem(in_file, "-vepeffects")
    assert in_file.endswith(".gz") and out_file.endswith(".gz")
    if not utils.file_exists(out_file):
        with file_transaction(data, out_file) as tx_out_file:
            vep_dir, ensembl_name = prep_vep_cache(data["genome_build"],
                                                   tz.get_in(["reference", "fasta", "base"], data))
            if vep_dir:
                cores = tz.get_in(("config", "algorithm", "num_cores"), data, 1)
                fork_args = ["--fork", str(cores)] if cores > 1 else []
                vep = config_utils.get_program("variant_effect_predictor.pl", data["config"])
                is_human = tz.get_in(["genome_resources", "aliases", "human"], data, False)
                config_args = []
                if is_human:
                    plugin_fns = {"loftee": _get_loftee,
                                  "maxentscan": _get_maxentscan, "genesplicer": _get_genesplicer}
                    plugins = ["loftee"]
                    if "vep_splicesite_annotations" in dd.get_tools_on(data):
                        plugins += ["maxentscan","genesplicer"]
                    for plugin in plugins:
                        plugin_args = plugin_fns[plugin](data)
                        config_args += plugin_args
                    config_args += ["--sift", "b", "--polyphen", "b"]
                    # Use HGVS by default, requires indexing the reference genome
                    config_args += ["--hgvs", "--shift_hgvs", "1", "--fasta", dd.get_ref_file(data)]
                if (dd.get_effects_transcripts(data).startswith("canonical")
                      or tz.get_in(("config", "algorithm", "clinical_reporting"), data)):
                    config_args += ["--pick"]
                resources = config_utils.get_resources("vep", data["config"])
                extra_args = [str(x) for x in resources.get("options", [])]
                cmd = [vep, "--vcf", "-o", "stdout", "-i", in_file] + fork_args + extra_args + \
                      ["--species", ensembl_name,
                       "--no_stats",
                       "--cache", "--offline", "--dir", vep_dir,
                       "--symbol", "--numbers", "--biotype", "--total_length", "--canonical",
                       "--gene_phenotype", "--ccds", "--uniprot", "--domains", "--regulatory",
                       "--protein", "--tsl", "--appris","--pubmed", "--variant_class"] + config_args
                perl_exports = utils.get_perl_exports()
                # Remove empty fields (';;') which can cause parsing errors downstream
                cmd = "%s && %s | sed '/^#/! s/;;/;/g' | bgzip -c > %s" % (perl_exports, " ".join(cmd), tx_out_file)
                do.run(cmd, "Ensembl variant effect predictor", data)
    if utils.file_exists(out_file):
        vcfutils.bgzip_and_index(out_file, data["config"])
        return out_file

<<<<<<< HEAD
=======
def _get_dbnsfp(data):
    """Retrieve dbNSFP file options for VEP if downloaded and available.
    Uses high level combined annotations from this GEMINI discussion as a
    starting point:
    https://groups.google.com/d/msg/gemini-variation/WeZ6C2YvfUA/mII9uum_pGoJ
    """
    dbnsfp_file = tz.get_in(("genome_resources", "variation", "dbnsfp"), data)
    annotations = ['MutationTaster_score', 'MutationTaster_pred', 'FATHMM_score', 'FATHMM_pred',
                   'PROVEAN_score', 'PROVEAN_pred',
                   'MetaSVM_score', 'MetaSVM_pred', 'CADD_raw', 'CADD_phred', 'Reliability_index']

    if dbnsfp_file and os.path.exists(dbnsfp_file):
        return ["--plugin", "dbNSFP,%s,%s" % (dbnsfp_file, ",".join(annotations))]
    else:
        return []

>>>>>>> 286cbca2
def _get_loftee(data):
    """Retrieve loss of function plugin parameters for LOFTEE.
    https://github.com/konradjk/loftee
    """
    ancestral_file = tz.get_in(("genome_resources", "variation", "ancestral"), data)
    if not ancestral_file or not os.path.exists(ancestral_file):
        ancestral_file = "false"
    args = ["--plugin", "LoF,human_ancestor_fa:%s" % ancestral_file]
    return args

def _get_maxentscan(data):
    """
    The plugin executes the logic from one of the scripts depending on which
    splice region the variant overlaps:
        score5.pl : last 3 bases of exon    --> first 6 bases of intron
        score3.pl : last 20 bases of intron --> first 3 bases of exon
    The plugin reports the reference, alternate and difference (REF - ALT) maximumentropy scores.
    https://github.com/Ensembl/VEP_plugins/blob/master/MaxEntScan.pm
    """

    maxentscan_dir = os.path.dirname(os.path.realpath(config_utils.get_program("maxentscan_score3.pl", data["config"])))
    if maxentscan_dir and os.path.exists(maxentscan_dir):
        return ["--plugin", "MaxEntScan,%s" % (maxentscan_dir)]
    else:
        return []

def _get_genesplicer(data):
    """
    This is a plugin for the Ensembl Variant Effect Predictor (VEP) that
    runs GeneSplicer (https://ccb.jhu.edu/software/genesplicer/) to get splice site predictions.
    https://github.com/Ensembl/VEP_plugins/blob/master/GeneSplicer.pm
    """

    genesplicer_exec = os.path.realpath(config_utils.get_program("genesplicer", data["config"]))
    genesplicer_training = tz.get_in(("genome_resources", "variation", "genesplicer"), data)
    if genesplicer_exec and os.path.exists(genesplicer_exec) and genesplicer_training and os.path.exists(genesplicer_training) :
        return ["--plugin", "GeneSplicer,%s,%s" % (genesplicer_exec,genesplicer_training)]
    else:
        return []

# ## snpEff variant effects

def snpeff_version(args=None, data=None):
    raw_version = programs.get_version_manifest("snpeff", data=data)
    if not raw_version:
        raw_version = ""
    snpeff_version = "".join([x for x in str(raw_version)
                              if x in set(string.digits + ".")])
    return snpeff_version

def snpeff_effects(vcf_in, data):
    """Annotate input VCF file with effects calculated by snpEff.
    """
    if vcfutils.vcf_has_variants(vcf_in):
        return _run_snpeff(vcf_in, "vcf", data)
    else:
        return None, None

def _snpeff_args_from_config(data):
    """Retrieve snpEff arguments supplied through input configuration.
    """
    config = data["config"]
    args = ["-hgvs"]
    # General supplied arguments
    resources = config_utils.get_resources("snpeff", config)
    if resources.get("options"):
        args += [str(x) for x in resources.get("options", [])]
    # cancer specific calling arguments
    if vcfutils.get_paired_phenotype(data):
        args += ["-cancer"]

    effects_transcripts = dd.get_effects_transcripts(data)
    if effects_transcripts in set(["canonical_cancer"]):
        _, snpeff_base_dir = get_db(data)
        canon_list_file = os.path.join(snpeff_base_dir, "transcripts", "%s.txt" % effects_transcripts)
        if not utils.file_exists(canon_list_file):
            raise ValueError("Cannot find expected file for effects_transcripts: %s" % canon_list_file)
        args += ["-canonList", canon_list_file]
    elif effects_transcripts == "canonical" or tz.get_in(("config", "algorithm", "clinical_reporting"), data):
        args += ["-canon"]
    return args

def get_db(data):
    """Retrieve a snpEff database name and location relative to reference file.
    """
    snpeff_db = utils.get_in(data, ("genome_resources", "aliases", "snpeff"))
    snpeff_base_dir = None
    if snpeff_db:
        snpeff_base_dir = utils.get_in(data, ("reference", "snpeff", snpeff_db, "base"))
        if not snpeff_base_dir:
            ref_file = utils.get_in(data, ("reference", "fasta", "base"))
            snpeff_base_dir = utils.safe_makedir(os.path.normpath(os.path.join(
                os.path.dirname(os.path.dirname(ref_file)), "snpeff")))
            # back compatible retrieval of genome from installation directory
            if "config" in data and not os.path.exists(os.path.join(snpeff_base_dir, snpeff_db)):
                snpeff_base_dir, snpeff_db = _installed_snpeff_genome(snpeff_db, data["config"])
    return snpeff_db, snpeff_base_dir

def get_snpeff_files(data):
    try:
        snpeff_db, datadir = get_db(data)
    except ValueError:
        snpeff_db = None
    if snpeff_db:
        return {snpeff_db: {"base": datadir,
                            "indexes": glob.glob(os.path.join(datadir, snpeff_db, "*"))}}
    else:
        return {}

def _get_snpeff_cmd(cmd_name, datadir, data, out_file):
    """Retrieve snpEff base command line.
    """
    resources = config_utils.get_resources("snpeff", data["config"])
    jvm_opts = resources.get("jvm_opts", ["-Xms750m", "-Xmx3g"])
    # scale by cores, defaulting to 2x base usage to ensure we have enough memory
    # for single core runs to use with human genomes
    jvm_opts = config_utils.adjust_opts(jvm_opts, {"algorithm": {"memory_adjust":
                                                                 {"direction": "increase",
                                                                  "magnitude": max(2, dd.get_cores(data))}}})
    memory = " ".join(jvm_opts)
    snpeff = config_utils.get_program("snpEff", data["config"])
    java_args = "-Djava.io.tmpdir=%s" % utils.safe_makedir(os.path.join(os.path.dirname(out_file), "tmp"))
    export = utils.local_path_export()
    cmd = "{export} {snpeff} {memory} {java_args} {cmd_name} -dataDir {datadir}"
    return cmd.format(**locals())

def _run_snpeff(snp_in, out_format, data):
    """Run effects prediction with snpEff, skipping if snpEff database not present.
    """
    snpeff_db, datadir = get_db(data)
    if not snpeff_db:
        return None, None

    assert os.path.exists(os.path.join(datadir, snpeff_db)), \
        "Did not find %s snpEff genome data in %s" % (snpeff_db, datadir)
    ext = utils.splitext_plus(snp_in)[1] if out_format == "vcf" else ".tsv"
    out_file = "%s-effects%s" % (utils.splitext_plus(snp_in)[0], ext)
    stats_file = "%s-stats.html" % utils.splitext_plus(out_file)[0]
    csv_file = "%s-stats.csv" % utils.splitext_plus(out_file)[0]
    if not utils.file_exists(out_file):
        config_args = " ".join(_snpeff_args_from_config(data))
        if ext.endswith(".gz"):
            bgzip_cmd = "| %s -c" % tools.get_bgzip_cmd(data["config"])
        else:
            bgzip_cmd = ""
        with file_transaction(data, out_file) as tx_out_file:
            snpeff_cmd = _get_snpeff_cmd("eff", datadir, data, tx_out_file)
            cmd = ("{snpeff_cmd} {config_args} -noLog -i vcf -o {out_format} "
                   "-csvStats {csv_file} -s {stats_file} {snpeff_db} {snp_in} {bgzip_cmd} > {tx_out_file}")
            do.run(cmd.format(**locals()), "snpEff effects", data)
    if ext.endswith(".gz"):
        out_file = vcfutils.bgzip_and_index(out_file, data["config"])
    return out_file, [stats_file, csv_file]

# ## back-compatibility

def _find_snpeff_datadir(config_file):
    with open(config_file) as in_handle:
        for line in in_handle:
            if line.startswith("data_dir"):
                data_dir = config_utils.expand_path(line.split("=")[-1].strip())
                if not data_dir.startswith("/"):
                    data_dir = os.path.join(os.path.dirname(config_file), data_dir)
                return data_dir
    raise ValueError("Did not find data directory in snpEff config file: %s" % config_file)

def _installed_snpeff_genome(base_name, config):
    """Find the most recent installed genome for snpEff with the given name.
    """
    snpeff_config_file = os.path.join(config_utils.get_program("snpeff", config, "dir"),
                                      "snpEff.config")
    data_dir = _find_snpeff_datadir(snpeff_config_file)
    dbs = [d for d in sorted(glob.glob(os.path.join(data_dir, "%s*" % base_name)), reverse=True)
           if os.path.isdir(d)]
    if len(dbs) == 0:
        raise ValueError("No database found in %s for %s" % (data_dir, base_name))
    else:
        return data_dir, os.path.split(dbs[0])[-1]<|MERGE_RESOLUTION|>--- conflicted
+++ resolved
@@ -133,8 +133,7 @@
                 is_human = tz.get_in(["genome_resources", "aliases", "human"], data, False)
                 config_args = []
                 if is_human:
-                    plugin_fns = {"loftee": _get_loftee,
-                                  "maxentscan": _get_maxentscan, "genesplicer": _get_genesplicer}
+                    plugin_fns = {"loftee": _get_loftee, "maxentscan": _get_maxentscan, "genesplicer": _get_genesplicer}
                     plugins = ["loftee"]
                     if "vep_splicesite_annotations" in dd.get_tools_on(data):
                         plugins += ["maxentscan","genesplicer"]
@@ -164,25 +163,6 @@
         vcfutils.bgzip_and_index(out_file, data["config"])
         return out_file
 
-<<<<<<< HEAD
-=======
-def _get_dbnsfp(data):
-    """Retrieve dbNSFP file options for VEP if downloaded and available.
-    Uses high level combined annotations from this GEMINI discussion as a
-    starting point:
-    https://groups.google.com/d/msg/gemini-variation/WeZ6C2YvfUA/mII9uum_pGoJ
-    """
-    dbnsfp_file = tz.get_in(("genome_resources", "variation", "dbnsfp"), data)
-    annotations = ['MutationTaster_score', 'MutationTaster_pred', 'FATHMM_score', 'FATHMM_pred',
-                   'PROVEAN_score', 'PROVEAN_pred',
-                   'MetaSVM_score', 'MetaSVM_pred', 'CADD_raw', 'CADD_phred', 'Reliability_index']
-
-    if dbnsfp_file and os.path.exists(dbnsfp_file):
-        return ["--plugin", "dbNSFP,%s,%s" % (dbnsfp_file, ",".join(annotations))]
-    else:
-        return []
-
->>>>>>> 286cbca2
 def _get_loftee(data):
     """Retrieve loss of function plugin parameters for LOFTEE.
     https://github.com/konradjk/loftee
