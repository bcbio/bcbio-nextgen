--- conflicted
+++ resolved
@@ -189,8 +189,6 @@
     out = _maybe_add_purecn_files(sample, out)
     return _add_meta(out, sample)
 
-<<<<<<< HEAD
-=======
 def _maybe_add_purecn_files(sample, out):
     """keep all files from purecn dir"""
     purecn_coverage = tz.get_in(["depth", "bins", "purecn"], sample)
@@ -200,7 +198,6 @@
                     "type": "directory",
                     "ext": "purecn"})
     return out
->>>>>>> 20e740a8
 
 def _maybe_add_validate(algorith, sample, out):
     for i, plot in enumerate(tz.get_in(("validate", "grading_plots"), sample, [])):
